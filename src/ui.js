import {clearURLParams, hsbToRgb, isTouchDevice} from './utils.js';
import {initMouseHandlers, registerMouseEventHandlers, unregisterMouseEventHandlers} from "./mouseEventHandlers";
import {initTouchHandlers, registerTouchEventHandlers, unregisterTouchEventHandlers} from "./touchEventHandlers";
import {JuliaRenderer} from "./juliaRenderer";

export const DEBUG_MODE = true;

export const DEBUG_MODE = true;

let canvas;
let fractalApp;
// 0..Mandelbrot, 1..Julia
export const MODE_MANDELBROT = 0;
export const MODE_JULIA = 1;
let fractalMode = MODE_MANDELBROT;
let mandelbrotRadio;
let juliaRadio;

let headerMinimizeTimeout = null;
let uiInitialized = false;
let headerToggled = false;
let demoActive = false;
let resizeTimeout;

let header;
let handle;
let infoLabel;
let infoText;
let resetButton;
let randomizeColorsButton;
let screenshotButton;
let demoButton;
let presetButtons = [];

// Julia sliders
let realSlider;
let imagSlider;
let realSliderValue;
let imagSliderValue;
let lastSliderUpdate = 0; // Tracks the last time the sliders were updated
const sliderUpdateThrottleLimit = 10; // Throttle limit in milliseconds

let lastInfoUpdate = 0; // Tracks the last time the sliders were updated
const infoUpdateThrottleLimit = 10; // Throttle limit in milliseconds


let currentMandelbrotDemoPresetIndex = 0; // Keep track of the current preset
let currentJuliaAnimationFrame = null;
let rotationAnimationFrame = null; // For hotkey rotation only
let activeTimers = []; // Store all active demo timers

function switchFractalMode(mode) {
    clearURLParams();

    const path = mode === MODE_JULIA ? '#julia' : '';
    window.location.hash = path; // Update URL hash
    window.location.reload();
}

export function isJuliaMode() {
    return fractalMode === MODE_JULIA;
}

export function enableJuliaMode() {
    fractalMode = MODE_JULIA;
}

function stopDemo() {
    if (!demoActive) return;

    console.log("Stopping demo");

    demoActive = false;
    currentMandelbrotDemoPresetIndex = 0;
    fractalApp.stopCurrentAnimation();
    demoButton.innerText = "Demo";

    if (isTouchDevice()) {
        console.log("Registering touch events");
        registerTouchEventHandlers();
    } else {
        registerMouseEventHandlers();
    }

    if (currentJuliaAnimationFrame !== null) {
        cancelAnimationFrame(currentJuliaAnimationFrame);
        currentJuliaAnimationFrame = null;
    }
    // Clear all active timers
    activeTimers.forEach(timer => clearTimeout(timer));
    activeTimers = []; // Reset the timer list
    // enableControls();
    enableJuliaSliders();

    setTimeout(() => {
        updateInfo();
    }, 150);
}

function startDemo() {
    console.log('Starting demo for mode ' + fractalMode);
    demoActive = true;
    demoButton.innerText = "Stop Demo";
    // Register control events
    if (isTouchDevice()) {
        console.log("Unregistering touch events");
        unregisterTouchEventHandlers();
    } else {
        unregisterMouseEventHandlers();
    }

    //disableControls(true, false, false, false);
    clearURLParams();
}

function startMandelbrotDemo() {
    if (demoActive) return;
    startDemo();

    // Start the demo
    const presets = fractalApp.PRESETS.slice();

    function runPresets() {
        if (!demoActive) {
            // If demo is inactive, reset and stop
            fractalApp.reset();
            return;
        }

        const currentPreset = presets[currentMandelbrotDemoPresetIndex];
        console.log("Animating to preset:", currentPreset);

        // Animate to the current preset
        fractalApp.animateTravelToPresetWithRandomRotation(currentPreset, 2000, 1000, 5000);

        // Schedule the next animation
        const timer = setTimeout(() => {
            activeTimers = activeTimers.filter(t => t !== timer); // Remove timer from active list
            currentMandelbrotDemoPresetIndex = (currentMandelbrotDemoPresetIndex + 1) % presets.length; // Loop back to the first preset
            runPresets(currentMandelbrotDemoPresetIndex);
        }, 9000); // Adjust timing to match animation duration + pause

        activeTimers.push(timer); // Track this timer
    }

    runPresets();
}

function startJuliaDemo() {
    if (demoActive) return;

    disableJuliaSliders();
    startDemo();

    let time = 0;

    function animate() {
        fractalApp.c = [
            Math.sin(time) * 0.5, // Oscillate real part
            Math.cos(time) * 0.5  // Oscillate imaginary part
        ];
        fractalApp.draw();
        time += 0.005;

        currentJuliaAnimationFrame = requestAnimationFrame(animate);
        updateInfo(true);
        updateJuliaSliders();
    }

    fractalApp.animatePanZoomRotate(fractalApp.DEFAULT_PAN.slice(), fractalApp.DEFAULT_ZOOM, fractalApp.DEFAULT_ROTATION, 500, animate);
}

function stopRotationAnimation() {
    if (rotationAnimationFrame !== null) {
        cancelAnimationFrame(rotationAnimationFrame);
        rotationAnimationFrame = null;
    }
}

function resetSliders() {
    realSlider.value = parseFloat(fractalApp.c[0].toFixed(2));
    imagSlider.value = parseFloat(fractalApp.c[1].toFixed(2));
    realSliderValue.innerText = realSlider.value;
    imagSliderValue.innerText = imagSlider.value;
}

<<<<<<< HEAD
function initDebugMode() {
    console.warn('DEBUG MODE ENABLED');

    infoLabel.style.height = '100px';

    const debugInfo = document.getElementById('debugInfo');
    debugInfo.style.display = 'block';
    const dpr = window.devicePixelRatio;

    const {width, height} = canvas.getBoundingClientRect();
    const displayWidth = Math.round(width * dpr);
    const displayHeight = Math.round(height * dpr);
    (function update() {
        debugInfo.innerText = `WINDOW: ${window.innerWidth}x${window.innerHeight} (dpr: ${window.devicePixelRatio})
        CANVAS: ${canvas.width}x${canvas.height}, aspect: ${(canvas.width/canvas.height).toFixed(2)} 
        BoundingRect: ${width}x${height}, display W/H: ${displayWidth}x${displayHeight}`;
        requestAnimationFrame(update);
    })();

    debugInfo.addEventListener('click', () => {
        console.log(debugInfo.innerText);
    });
=======
function takeScreenshot() {
// Ensure the fractal is fully rendered before taking a screenshot
    fractalApp.draw();

    // Create an offscreen canvas for watermarking
    const offscreenCanvas = document.createElement('canvas');
    offscreenCanvas.width = canvas.width;
    offscreenCanvas.height = canvas.height;
    const ctx = offscreenCanvas.getContext('2d');

    if (!ctx) {
        console.error('Unable to get 2D context for the canvas.');
        return;
    }

    // Copy the fractal canvas content to the offscreen canvas
    ctx.drawImage(canvas, 0, 0);

    // Define the watermark text and style
    let watermarkText = `Created by Synaptory Fractal Traveler, `;
    watermarkText += (
        fractalMode === MODE_MANDELBROT
            ? `(Mandelbrot: p=[${fractalApp.pan[0].toFixed(6)}, ${fractalApp.pan[1].toFixed(6)}i], Z=${fractalApp.zoom.toFixed(6)})`
            : `(Julia: c=[${fractalApp.c[0]}, ${fractalApp.c[1]}i], p=[${fractalApp.pan[0].toFixed(6)}, ${fractalApp.pan[1].toFixed(6)}], Z=${fractalApp.zoom.toFixed(6)})`
    );
    const fontSize = 12;
    const padding = 6;
    const borderWidth = 1;

    ctx.font = `${fontSize}px sans-serif`;
    ctx.textAlign = 'center';
    ctx.textBaseline = 'middle';

    // Measure the text width and calculate the rectangle size
    const textWidth = ctx.measureText(watermarkText).width;
    const rectWidth = textWidth + padding * 2 + borderWidth * 2;
    const rectHeight = fontSize + padding * 2 + borderWidth * 2;

    // Position the rectangle in the bottom-right corner
    const x = offscreenCanvas.width - rectWidth - padding;
    const y = offscreenCanvas.height - rectHeight - padding;

    // Draw the semi-transparent black background
    ctx.fillStyle = 'rgba(0, 0, 0, 0.7)';
    ctx.fillRect(x, y, rectWidth, rectHeight);

    // Draw the border
    const palette = fractalApp.colorPalette;
    ctx.strokeStyle = `rgba(${Math.floor(palette[0] * 200)}, ${Math.floor(palette[1] * 200)}, ${Math.floor(palette[2] * 200)}, 0.3)`;
    ctx.lineWidth = borderWidth;
    ctx.strokeRect(x, y, rectWidth, rectHeight);

    // Draw the text centered within the rectangle
    const brightnessFactor = 1.9;
    const adjustChannel = (value) => Math.min(255, Math.floor(value * 255 * brightnessFactor));
    const textX = x + rectWidth / 2;
    const textY = y + rectHeight / 2;
    ctx.fillStyle = `rgb(${adjustChannel(palette[0])}, ${adjustChannel(palette[1])}, ${adjustChannel(palette[2])}, 0.8)`;
    ctx.fillText(watermarkText, textX, textY);

    // Create a temporary link for downloading the image
    const link = document.createElement('a');

    // Generate a filename based on the current timestamp
    const generateFilename = () => {
        const now = new Date();
        const pad = (n) => String(n).padStart(2, '0');
        return `fractal-${now.getFullYear()}-${pad(now.getMonth() + 1)}-${pad(now.getDate())}_${pad(now.getHours())}-${pad(now.getMinutes())}-${pad(now.getSeconds())}.png`;
    };

    // Set the download attributes
    link.setAttribute('download', generateFilename());
    link.setAttribute(
        'href',
        offscreenCanvas.toDataURL("image/jpeg", 0.95) // 0.8 = 80% quality for compression
    );
    link.click();
>>>>>>> 615cf747
}

function initHeaderEvents() {

    header.addEventListener('pointerenter', () => {
        if (headerMinimizeTimeout) {
            clearTimeout(headerMinimizeTimeout);
            headerMinimizeTimeout = null;
        }
        header.classList.remove('minimized');
    });

    header.addEventListener('pointerleave', () => {
        // Only minimize if it hasn't been toggled manually
        if (!headerToggled) {
            headerMinimizeTimeout = setTimeout(() => {
                header.classList.add('minimized');
                headerMinimizeTimeout = null;
            }, 1000);
        }
    });

    // Toggle header state when header is clicked/tapped and stop auto-close
    handle.addEventListener('pointerdown', (event) => {

        if (!headerToggled) {
            header.classList.remove('minimized');
        } else {
            header.classList.add('minimized');
        }

        headerToggled = !headerToggled;

        if (headerMinimizeTimeout) {
            clearTimeout(headerMinimizeTimeout);
            headerMinimizeTimeout = null;
        }
    });

    // When user clicks/taps outside of the header
    canvas.addEventListener('pointerdown', () => {
        header.classList.add('minimized');
        headerToggled = false;
    });
}

function initControlButtonEvents() {

    resetButton.addEventListener('click', () => {
        switchFractalMode(fractalMode);
    });

    randomizeColorsButton.addEventListener('click', () => {
        // Generate a bright random color palette
        // Generate colors with better separation and higher brightness
        const hue = Math.random(); // Hue determines the "base color" (red, green, blue, etc.)
        const saturation = Math.random() * 0.5 + 0.5; // Ensure higher saturation (more vivid colors)
        const brightness = Math.random() * 0.5 + 0.5; // Ensure higher brightness

        // Convert HSB/HSV to RGB
        const newPalette = hsbToRgb(hue, saturation, brightness);

        fractalApp.colorPalette = newPalette;
        fractalApp.draw();

        updateColorSchema(); // Update app colors
    });

    demoButton.addEventListener('click', () => {
        if (demoActive) {
            stopDemo();
            return;
        }

        stopRotationAnimation();

        if (fractalMode === MODE_MANDELBROT) {
            const presets = fractalApp.PRESETS;
            if (!presets || presets.length === 0) {
                console.warn('No presets defined for Mandelbrot mode ');
                return;
            }
            startMandelbrotDemo();
        } else if (fractalMode === MODE_JULIA) {
            startJuliaDemo();
        } else {
            console.warn('No demo defined for mode ' + fractalMode);
        }
    });

    screenshotButton.addEventListener('click', () => {
        takeScreenshot();
    });

}

function initPresetButtonEvents() {
    let presets = fractalApp.PRESETS.slice();
    presetButtons.length = 0;

    presets.forEach((preset, index) => {
        const btn = document.getElementById('preset' + (index + 1));
        presetButtons.push(btn);
        if (btn != null) {
            btn.addEventListener('click', () => {
                stopDemo();
                stopRotationAnimation();
                clearURLParams();
                fractalApp.animateTravelToPreset(preset, 500, 500, 3500);
            });
        }
    });
}

function initFractalSwitchRadios() {
    mandelbrotRadio.addEventListener('click', (event) => {
        switchFractalMode(MODE_MANDELBROT);
    });

    juliaRadio.addEventListener('click', (event) => {
        switchFractalMode(MODE_JULIA);
    });
}

function initSliders() {
    resetSliders();

    // Update `c` dynamically when sliders are moved
    realSlider.addEventListener('input', () => {
        fractalApp.c[0] = parseFloat(realSlider.value);
        realSliderValue.innerText = fractalApp.c[0].toFixed(2);
        fractalApp.draw();
        updateInfo();
        clearURLParams();
    });

    imagSlider.addEventListener('input', () => {
        fractalApp.c[1] = parseFloat(imagSlider.value);
        imagSliderValue.innerText = fractalApp.c[1].toFixed(2);
        fractalApp.draw();
        updateInfo();
        clearURLParams();
    });

    let sliderContainer = document.getElementById('sliders');
    sliderContainer.style.display = 'flex';
}

function initWindowEvents() {
    window.addEventListener('resize', () => {
        clearTimeout(resizeTimeout);
        resizeTimeout = setTimeout(() => {
            fractalApp.resizeCanvas(); // Adjust canvas dimensions
        }, 200); // Adjust delay as needed
    });
}

function initInfoText() {

    infoText.addEventListener('click', () => {
        let textarea = document.getElementById("infoText");
        navigator.clipboard.writeText(textarea.value).then(function () {
            textarea.innerText = 'Copied to clipboard!';
        }, function (err) {
            console.error('Not copied to clipboard! ' + err.toString());
        });
    });
}

function initHotkeys() {
    document.addEventListener("keydown", (event) => {

        switch (event.code) {
            case 'KeyR':
                if (rotationAnimationFrame !== null) {
                    stopRotationAnimation();
                } else {
                    (function animate() {
                        fractalApp.rotation = (fractalApp.rotation - 0.1 + 2 * Math.PI) % (2 * Math.PI); // Normalize rotation
                        fractalApp.draw();
                        rotationAnimationFrame = requestAnimationFrame(animate);
                        updateInfo(true);
                    })();
                }
                break;

            case 'KeyE':
                if (rotationAnimationFrame !== null) {
                    stopRotationAnimation();
                } else {
                    (function animate() {
                        fractalApp.rotation = (fractalApp.rotation + 0.1 + 2 * Math.PI) % (2 * Math.PI); // Normalize rotation
                        fractalApp.draw();
                        rotationAnimationFrame = requestAnimationFrame(animate);
                        updateInfo(true);
                    })();
                }
                break;

            case 'KeyT':
                console.log("Resizing canvas (forced)");
                fractalApp.resizeCanvas();
                break;

            case 'KeyQ':
                switchFractalMode(fractalMode);
                break;

            default:
                break;
        }
    });
}

/**
 * Initializes the UI and registers UI event handlers
 * @param fractalRenderer
 */
export function initUI(fractalRenderer) {
    if (uiInitialized) {
        console.warn("UI already initialized!");
        return;
    }

    fractalApp = fractalRenderer;
    canvas = fractalApp.canvas;

    // Element binding
    realSlider = document.getElementById('realSlider');
    realSliderValue = document.getElementById('realSliderValue');
    imagSlider = document.getElementById('imagSlider');
    imagSliderValue = document.getElementById('imagSliderValue');
    mandelbrotRadio = document.getElementById('mandelbrotRadio');
    juliaRadio = document.getElementById('juliaRadio');
    header = document.getElementById('headerContainer');
    handle = document.getElementById('handle'); // Header click icon
    infoLabel = document.getElementById('infoLabel');
    infoText = document.getElementById('infoText');
    resetButton = document.getElementById('reset');
    randomizeColorsButton = document.getElementById('randomize');
    screenshotButton = document.getElementById('screenshot');
    demoButton = document.getElementById('demo');

    if (fractalRenderer instanceof JuliaRenderer) {
        enableJuliaMode();
        initSliders();
        juliaRadio.checked = true;
    }

    initWindowEvents();
    initHeaderEvents();
    initControlButtonEvents();
    initPresetButtonEvents();
    initInfoText();
    initFractalSwitchRadios();
    initHotkeys();

    // Register control events
    if (isTouchDevice()) {
        initTouchHandlers(fractalApp);
        console.log('Touch event handlers registered.');
    } else {
        initMouseHandlers(fractalApp);
        console.log('Mouse event handlers registered.');
    }

    updateColorSchema();

    if (DEBUG_MODE) {
        initDebugMode();
    }

    uiInitialized = true;
}

function updateColorSchema() {
    const palette = fractalApp.colorPalette;
    // Convert the palette into RGB values for the primary color
    const brightnessFactor = 1.9; // Increase brightness by 90%
    const adjustChannel = (value) => Math.min(255, Math.floor(value * 255 * brightnessFactor));
    const primaryColor = `rgb(${adjustChannel(palette[0])}, ${adjustChannel(palette[1])}, ${adjustChannel(palette[2])})`;

    // Adjust border colors based on the primary color
    const borderColor = `rgba(${Math.floor(palette[0] * 200)}, ${Math.floor(palette[1] * 200)}, ${Math.floor(palette[2] * 200)}, 0.3)`; // Slightly dimmed for borders

    // Update header border and background color
    const header = document.getElementById('headerContainer');
    if (header) {
        header.style.borderColor = borderColor;
    }

    // Update infoText border and background color
    if (infoLabel) {
        infoLabel.style.borderColor = borderColor;
    }

    realSlider.style.setProperty('--thumb-color', borderColor);
    realSlider.style.setProperty('--slider-color', primaryColor);
    imagSlider.style.setProperty('--thumb-color', borderColor);
    imagSlider.style.setProperty('--slider-color', primaryColor);

    // Update infoText border and background color
    const colorableElements = document.getElementsByClassName('colorable');
    if (colorableElements) {
        for (let i = 0; i < colorableElements.length; i++) {
            colorableElements[i].style.color = primaryColor;
        }
    }

    // Optional: Update other UI elements using CSS variables or inline styles
    //const root = document.documentElement;
    //root.style.setProperty('--app-primary-color', primaryColor);
    //root.style.setProperty('--app-border-color', borderColor);
}

/**
 *
 */
export function disableJuliaSliders() {
    imagSlider.disabled = true;
    realSlider.disabled = true;
}

/**
 *
 */
export function enableJuliaSliders() {
    imagSlider.disabled = false;
    realSlider.disabled = false;
}

/**
 * Updates the bottom info bar
 * @param traveling {boolean} if inside animation
 */
export function updateInfo(traveling = false) {
    const now = performance.now();
    const timeSinceLastUpdate = now - lastInfoUpdate;

    if (timeSinceLastUpdate < infoUpdateThrottleLimit) {
        return; // Skip update if called too soon
    }

    // Update the last update time
    lastInfoUpdate = now;

    if (!canvas || !fractalApp) {
        return;
    }

    let text = (demoActive ? ` [DEMO] ` : ``);

    const panX = fractalApp.pan[0] ?? 0;
    const panY = fractalApp.pan[1] ?? 0;

    if (fractalMode === MODE_MANDELBROT || (fractalMode === MODE_JULIA && !demoActive)) {
        text += `px=${panX.toFixed(6)}, py=${panY.toFixed(6)}, `;
    }

    if (fractalMode === MODE_JULIA) {
        const cx = fractalApp.c[0] ?? 0;
        const cy = fractalApp.c[1] ?? 0;

        text += `cx=${cx.toFixed(2)}, cy=${cy.toFixed(2)}, `;
    }

    const currentZoom = fractalApp.zoom ?? 0;
    const currentRotation = (fractalApp.rotation * 180 / Math.PI) % 360;
    const normalizedRotation = currentRotation < 0 ? currentRotation + 360 : currentRotation;
    text += `r=${normalizedRotation.toFixed(0)}°, zoom=${currentZoom.toFixed(6)}`;

    if (demoActive) {
        infoText.classList.add('demoActive');
    } else {
        infoText.classList.remove('demoActive');
    }

    infoText.textContent = text;
}

/**
 * Updates the real/imaginary sliders appropriately
 */
export function updateJuliaSliders() {
    const now = performance.now();
    const timeSinceLastUpdate = now - lastSliderUpdate;

    if (timeSinceLastUpdate < sliderUpdateThrottleLimit) {
        return; // Skip update if called too soon
    }

    // Update the last update time
    lastSliderUpdate = now;
    realSliderValue.innerText = fractalApp.c[0].toFixed(2);
    imagSliderValue.innerText = fractalApp.c[1].toFixed(2);
    realSlider.value = parseFloat(fractalApp.c[0].toFixed(2));
    imagSlider.value = parseFloat(fractalApp.c[1].toFixed(2));
}<|MERGE_RESOLUTION|>--- conflicted
+++ resolved
@@ -184,7 +184,6 @@
     imagSliderValue.innerText = imagSlider.value;
 }
 
-<<<<<<< HEAD
 function initDebugMode() {
     console.warn('DEBUG MODE ENABLED');
 
@@ -207,7 +206,7 @@
     debugInfo.addEventListener('click', () => {
         console.log(debugInfo.innerText);
     });
-=======
+
 function takeScreenshot() {
 // Ensure the fractal is fully rendered before taking a screenshot
     fractalApp.draw();
@@ -285,7 +284,6 @@
         offscreenCanvas.toDataURL("image/jpeg", 0.95) // 0.8 = 80% quality for compression
     );
     link.click();
->>>>>>> 615cf747
 }
 
 function initHeaderEvents() {
